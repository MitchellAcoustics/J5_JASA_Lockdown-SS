---
title: "2021 Version of the Multi-level Lockdown Model"
author: "Andrew Mitchell"
date: "05/05/2021"
output: html_document
---

```{r setup, include=FALSE}
knitr::opts_chunk$set(echo = TRUE)
verbosity = 0
```

## Reporting

We will be using the TRIPOD (Transparent reporting of multivariable prediction model for individual prognosis or diagnosis) framework for reporting the model development, validation, and results.

## Outcome

### 6a Clearly define the outcome that is predicted by the prediction model, including how and when assessed.

This study involves predicting five outcome variables, through five separately constructed models. These outcomes are survey responses as collected according to the SSID protocol through in-situ questionnaires in various urban public spaces. The five outcome variables are:

1.  `Pleasant` - from (-1, 1) derived from the 8 PAQs according to ISO 12913 Part 3
2.  `Eventful` - from (-1, 1) derived from the 8 PAQs according to ISO 12913 Part 3
3.  `Human` - from (1, 5) survey response regarding the relative presence/dominance of human sounds
4.  `Traffic` - from (1, 5) survey response regarding the relative presence/dominance of traffic sounds
5.  `Natural` - from (1, 5) survey response regarding the relative presence/dominance of natural sounds

### 6b Report any actions to blind assessment of the outcome to be predicted

N/A

## Predictors

### 7a Clearly define all predictors used in developing or validating the multivariable prediction model, including how and when they were measured.

The acoustic predictors are derived from the 30s binaural recordings taken during the SSID Protocol. The (psycho)acoustic metrics considered are:

-   Zwicker Psychoacoustic Annoyance ($PA$)

-   Loudness ($N_5$, sones)

-   Sharpness (acum)

-   Roughness (asper)

-   Impulsiveness (iu)

-   Fluctuation Strength (vacil)

-   Tonality (tuHMS)

-   $L_{Aeq,30s}$ (dB)

-   $L_{A10} - L_{A90}$ (dB)

-   $L_{Ceq} - L_{Aeq}$ (dB)

-   Speech Interference Level ($SIL3_{50}$, dB) 

The (psycho)acoustic predictors investigated were selected in order to describe many aspects of the recorded sound - in particular, the goal was to move beyond a focus on sound level. Three predictors (Loudness, LAeq, and SIL3) capture various aspects of the level of the sound, with LAeq representing the most common and traditional environmental acoustic metric, Loudness providing a more complex metric of the perception of the sound level, and SIL3 representing to what degree the ambient sound interferes wit casual conversation in the public space. Sharpness and LCeq-LAeq each describe aspects of the spectral content of the sound, with Sharpness describing the degree of high-frequency content and LCeq-LAeq capturing the degree of low-frequency content. LA10-LA90 attempts to describe the variability of the sound level over the recording period, essentially representing the level difference between the foreground sound and the background sound. Psychoacoustic Annoyance is calculated according to Zwicker (1999), as an empirically derived function of Loudness ($N_5$), Sharpness, Fluctuation Strength, and Roughness. 

Each of these predictors was calculated from the 30s binaural recordings with Artemis. The maximum value from the left and right channels of the binaural recording are used, as suggested in ISO 12913-3. 

```{r predictors, warning=FALSE, message=FALSE}
init_features <- c("PA(Zwicker)", "Loudness_N5(soneGF)", "Sharpness_S(acum)", "Rough_HM_R(asper)", "I_HM_I(iu)", "FS_(vacil)", "Ton_HM_Avg,arith(tuHMS)", "LAeq_L(A)(dB(SPL))", "LA10_LA90(dB(SPL))", "LCeq_LAeq(dB(SPL))", "SIL3_Avg,arith(dB(SPL))")
init_feature_string <- paste(init_features, collapse = " + ")
init_feature_string
```

### 7b Report any actions to blind assessment of predictors for the outcome and other predictors.

N/A

## Sample Size

### 8 Explain how the study size was arrived at.
(Covered in the manuscript already)

```{r load data, message=FALSE, warning=FALSE}
library(glue)
library(tidyr)
library(here)
library(knitr)
library(dplyr)

library(readxl)
data <- read_excel(here("data", "2021-05-18", "SSID Europe Database V1.0.xlsx"), sheet = "Master Merge")
data <- as_tibble(data)
data <- data[c("GroupID", "LocationID", "Lockdown", "ISOPleasant", "ISOEventful", "Human", "Traffic", "Natural", init_features)]

data <- rename(data, "PA" = "PA(Zwicker)")
data <- rename(data, "N5" = "Loudness_N5(soneGF)")
data <- rename(data, "S" = "Sharpness_S(acum)")
data <- rename(data, "R" = "Rough_HM_R(asper)")
data <- rename(data, "I" = "I_HM_I(iu)")
data <- rename(data, "FS" = "FS_(vacil)")
data <- rename(data, "T" = "Ton_HM_Avg,arith(tuHMS)")
data <- rename(data, "LAeq" = "LAeq_L(A)(dB(SPL))")
data <- rename(data, "LA10_LA90" = "LA10_LA90(dB(SPL))")
data <- rename(data, "LC_LA" = "LCeq_LAeq(dB(SPL))")
data <- rename(data, "SIL3" = "SIL3_Avg,arith(dB(SPL))")

features <- c("PA", "N5", "S", "R", "I", "FS", "T", "LAeq", "LA10_LA90", "LC_LA", "SIL3")
feature_string <- paste(features, collapse = " + ")
feature_string

locations <- c("CamdenTown", "EustonTap", "MarchmontGarden", "MonumentoGaribaldi", "PancrasLock", "RegentsParkFields", "RegentsParkJapan", "RussellSq", "SanMarco", "StPaulsCross", "StPaulsRow", "TateModern", "TorringtonSq")

data <- data %>% 
    filter(LocationID %in% locations)

print(glue("Full data table has dimensions: ", dim(data)[1], ", ", dim(data)[2]))
kable(head(data))
```

## Missing Data

### 9 Describe how missing data were handled (e.g. complete-case analysis, single imputation, multiple imputation) with details of any imputation method

#### Dealing with PAQ missing data

According to our data quality rules, any survey responses with more than half of the PAQ responses missing were excluded whole-sale. Otherwise, where PAQ responses are missing, they are given a value of 3 (Neutral) prior to the ISO trigonometric projection to the complex Pleasantness and Eventfulness values.

#### Missing Sound Source data

Survey responses missing a response for the target outcome are excluded only from that model. e.g. a response may be missing only the Natural sound question - it is excluded only from the Natural model and will be included in all other models (e.g. Traffic, Human, Pleasant,)

#### Missing acoustic data

Only responses which have a corresponding recording are included in this dataset, therefore there is no missing acoustic data for a given survey response.

## Statistical Analysis Methods

### 10a Describe how predictors were handled in the analyses

All predictors are numeric values, in the units described earlier. Before conducting feature selection, the input features are z-scaled to ensure proper comparison of their effect sizes. After the feature selection, when reporting the final fitted models, both scaled and unscaled coefficients will be reported.

```{r treat features, warning=FALSE, message=FALSE}
data <- data %>% mutate_at(vars(GroupID, LocationID, Lockdown, "Traffic", "Human", "Natural"), funs(as.factor))
data <- data %>% mutate_at(vars(c("ISOPleasant", "ISOEventful", features)), funs(as.numeric))
kable(head(data))
```

#### Internal predictors correlations

```{r correlations, warning=FALSE}
library(correlation)

corrs <- correlation(data[features], multilevel=FALSE)
s <- summary(corrs)
display(s)
```

### 10b Specify type of model, all model-building procedures (including any predictor selection), and method for internal validation.

#### Train-test split

We use an 80/20 train/test split in order to evaluate the over- / under-fitting of the model. The splits are balanced within each LocationID so that we are randomly sampling from each location equally.

```{r, warning=FALSE, message=FALSE}
prelockdownData <- data %>% filter(Lockdown == 0)
lockdownData <- data %>% filter(Lockdown == 1)
prelockdownData <- drop_na(prelockdownData)

# Train-test split
library(groupdata2)
set.seed(42)

parts = partition(prelockdownData, p=0.2, cat_col="LocationID")

train = parts[[2]]
test = parts[[1]]
kable(summary(train))
```

```{r, warning=FALSE, message=FALSE}
kable(summary(test))
```

#### Feature Selection

We use a forward-step feature selection process, where features are added one-by-one to the model and the best performing features are retained until no performance increase is observed. 

```{r, message=FALSE, warning=FALSE, echo=FALSE}
model.building <- function(target, features, train, test, grp="LocationID", exclude.features = NULL, scale=TRUE, plot = TRUE, print.loc.means = TRUE, verbose = 0, ...) {
    if (!require("pacman")) install.packages("pacman")
    pacman::p_load(lmerTest, glue, knitr, car, sjPlot, MuMIn, ggplot2, gridExtra, ModelMetrics)
    # Remove the excluded features from the feature vector
    if (length(exclude.features)>=1) {
        features <- grep(paste0(exclude.features, collapse = "|"), features, invert=TRUE, value=TRUE)
    }
    features.string <- paste(features, collapse = " + ")
    formula <- as.formula(glue(target, " ~ 1 + ", features.string, " + (1 + ", features.string, "|", grp, ")"))
    
    train.data <- train
    test.data <- test
    if (scale) {
        train.data[c(features)] <- scale(train.data[c(features)])
    }
    
    # Fit initial model and run stepwise feature selection
    if (verbose > 0) {print("Fitting initial model.")}
    init.model <- lmer(formula, data=train.data)
    if (verbose > 0) {print("Performing Feature Selection")}
    step.model <- step(init.model, data=train.data, reduce.random=TRUE)
    scaled.model <- get_model(step.model)
    formula <- formula(scaled.model)

    if (verbose > 0) {print("Fitting Final Model")}
    model <- lmer(formula, data=train)
    
    if (verbose > 1) {
        print(step.model$fixed)
        print(step.model$random)
        print(summary(model))
    }

    # kable(vif(model))
    
    if (plot) {
        # print(tab_model(model, show.icc=TRUE, collapse.ci=TRUE, show.aic=TRUE))
        print(plot_model(scaled.model, type="re", title=glue("Random effects - ", target), show.values=TRUE))
        print(plot_model(scaled.model, show.values=TRUE))
        
        print("Trained model MLM R-squared:")
        print(r.squaredGLMM(model))
        
        # Generating predictions and evaluating for training and test set
        pred.results <- pred.plots(model, target, train.data, test.data, grp=grp)
        
    }
    
    results <- list("step.results" = step.model, "model" = model, "pred.results"= pred.results, "scaled.model"=scaled.model)
    means <- location.score(results, print=print.loc.means)
    results[["train.means"]] = means$train.means
    results[["test.means"]] = means$test.means
    results[["train.loc.mae"]] = means$train.loc.mae
    results[["train.loc.r2"]] = means$train.loc.r2
    results[["test.loc.mae"]] = means$test.loc.mae
    results[["test.loc.r2"]] = means$test.loc.r2
    
    results
}

pred.plots <- function(model, target, train.data, test.data, grp="LocationID") {
    if (!require("pacman")) install.packages("pacman")
    pacman::p_load(knitr, ModelMetrics, gridExtra, ggplot2, glue)
    
    train.pred <- train.data[grp]
    train.pred$actual <- train.data[target][[1]]
    train.pred$pred <- predict(model)
    
    test.pred <- test.data[grp]
    test.pred$actual <- test.data[target][[1]]
    test.pred$pred <- predict(model, newdata=test.data)
    
    # Calculate the normalised RMSE
    # range <- abs(max(train.pred$actual) - min(train.pred$actual))
    train.mae <- mae(train.pred$pred, train.pred$actual)
    test.mae <- mae(test.pred$pred, test.pred$actual)

    # Plot predicted vs actual
    test.title <- glue("Test Set (MAE=", round(test.mae, 3), ")", sep="")
    test.plot <- ggplot(test.pred, aes(x=pred, y=actual, colour=LocationID)) +
        geom_point() +
        geom_abline(intercept=0, slope=1) + 
        labs(x = 'Predicted Values', y='Actual Values', title=test.title)+
        coord_fixed() +
        theme(legend.position="none")
    
    train.title <- glue("Train Set (MAE=", round(train.mae, 3), ")", sep="")
    train.plot <- ggplot(train.pred, aes(x=pred, y=actual, colour=LocationID)) +
        geom_point() +
        geom_abline(intercept=0, slope=1) + 
        labs(x = 'Predicted Values', y='Actual Values', title=train.title) +
        coord_fixed() +
        theme(legend.position="none")
    grid.arrange(train.plot, test.plot, nrow=1)
    
    results <- list("train.pred" = train.pred, "test.pred" = test.pred, "test.mae" = test.mae, "train.mae" = train.mae)
}

location.score <- function(model.results, print=TRUE) {
    pacman::p_load(dplyr, ModelMetrics, MLmetrics, glue)

    pred.results <- model.results$pred.results
    train.pred <- pred.results$train.pred
    test.pred <- pred.results$test.pred
    model <- model.results$model
    
    train.means <- train.pred %>% 
        group_by(LocationID) %>%
        summarise_at(vars(actual, pred), funs(mean(., na.rm=TRUE)))
    test.means <- test.pred %>%
        group_by(LocationID) %>%
        summarise_at(vars(actual, pred), funs(mean(., na.rm=TRUE)))
    
    train.loc.mae <- mae(train.means$pred, train.means$actual)
    train.loc.r2 <- R2_Score(train.means$pred, train.means$actual)

    test.loc.mae <- mae(test.means$pred, test.means$actual)
    test.loc.r2 <- R2_Score(test.means$pred, test.means$actual)
    
    if (print) {
        print(glue("Train Location R^2: ", round(train.loc.r2, 3)))
        print(glue("Test Location R^2:  ", round(test.loc.r2, 3)))
    }
    
    results <- list(
        "train.means" = train.means,
        "test.means" = test.means,
        "train.loc.mae" = train.loc.mae, 
        "train.loc.r2" = train.loc.r2, 
        "test.loc.mae" = test.loc.mae, 
        "test.loc.r2" = test.loc.r2)
}

```


## Pleasant Model
When this feature selection is performed with the entire feature set, it includes both LAeq and SIL3 at the end, which have a VIF > 10. Therefore, we remove one of them (LAeq) at the start before the feature selection is performed. 

### Scores

To score the performance of the training and testing sets, we use the Mean Absolute Error (MAE). This calculates the average distance between the predicted and actual responses of each individual in the train and test sets, telling us, on average, how close our prediction is. The MAE is in the scale of the response feature - for ISOPleasant this means our response can range from -1 to +1 and we are on average off by 0.258. The goal is to 1) get the MAE as low as possible, and 2) for the test and train MAE to be as close as possible. This indicates that we are not over- or under-fitting the model.

However, since we are actually interested in the behaviour of the Location overall and not in the individual responses, we would also like to score the performance of the model in predicting the average response in the location. To do this, we first calculate the mean actual and predicted response for the location, then calculate the $R^2$ value for predicting across all locations. This is where our model really shines, demonstrating a high $R^2$ for predicting the location means.


```{r, message=FALSE, warning=FALSE, cache=TRUE}
Pleasant.results <- model.building(target="ISOPleasant", features = features, train = train, test = test, grp="LocationID", exclude.features = c("SIL3"), verbose=verbosity)
```

## Eventful Model

```{r, message=FALSE, warning=FALSE, cache=TRUE}
Eventful.results <- model.building(target="ISOEventful", features = features, train = train, test = test, grp="LocationID", verbose=verbosity)
```

```{r}
sjPlot::tab_model(Pleasant.results$model, Eventful.results$model)
sjPlot::tab_model(Pleasant.results$scaled.model, Eventful.results$scaled.model)
sjPlot::plot_models(Pleasant.results$scaled.model, Eventful.results$scaled.model, std.est='std', show.values = TRUE)

```

## Logistic models

```{r, warning=FALSE, echo=FALSE}

# Random effects feature selection!

logistic.rnd.model <- function(target, fix.features, rnd.features, remove.features, data, grp = "LocationID", verbose=0) {
    if(verbose >= 1) {print(glue("Removed Features: ", paste(remove.features, collapse=", ")))}
    
    if (length(rnd.features) > 1) {
        rnd.features <- grep(paste0(remove.features, collapse = "|"), rnd.features, invert=TRUE, value=TRUE)
        rnd.features.string <- paste(rnd.features, collapse = " + ")
        rnd.features.string <- glue(" + ", rnd.features.string) # Need to add a + in front of the list of features
    } else {
        rnd.features.string <- ""
    }
    fix.features.string <- paste(fix.features, collapse = " + ")

    formula <- as.formula(glue(target, " ~ 1 + ", fix.features.string, " + (1 ", rnd.features.string, "|", grp, ")"))
    log.mod <- glmer(formula, data = data, family = binomial(link = "logit"))
    log.mod
}

rnd.many.models <- function(target, fix.features, rnd.features, data, verbose=0) {
    
    log.mod1 <- logistic.rnd.model(target, fix.features, rnd.features, remove.features=c("none"), data=data, verbose=verbose)
    models <- list("init"=log.mod1)
    
    for (feature in rnd.features) {
        model <- logistic.rnd.model(target, fix.features, rnd.features, remove.features = c(feature), data=data, verbose=verbose)
        models[[feature]] = model
    }
    compare <- compare_performance(
        models$init, models$PA, models$N5, models$S, models$R, models$I, models$FS, models$T, models$LAeq, models$LA10_LA90, models$LC_LA, models$SIL3, metrics=c("AIC"), rank=TRUE
    )
    
    results <- list("models"= models, "compare" = compare)
    
}

rnd.reduction <- function(target, fix.features, rnd.features, data, verbose=0) {
    rnd.reduce <- rnd.many.models(target, fix.features = fix.features, rnd.features=rnd.features, data=scale.train, verbose=verbose)
    
    if (verbose >= 1) {
        print(rnd.reduce$compare)
    }
    
    remove <- substr(rnd.reduce$compare$Name[1], 8, 20)
    if (remove == "init") {
        print("%%%%%%%  No feature selected for removal.   %%%%%%%%%%")
        print(glue("Selected random features: ", rnd.features))
        rnd.reduce
        
    } else {
        print(glue("%%%%%%%%   Selected for Removal : ", remove, "    %%%%%%%%%%"))
        
        rnd.features <- grep(paste0(remove, collapse = "|"), rnd.features, invert=TRUE, value=TRUE)
        rnd.features
        }
}

rnd.model.sel <- function(target, features, data, verbose=0) {
    rnd.features <- rnd.reduction(target = target, fix.features = features, rnd.features = features, data = data, verbose = verbose)
    
    for (i in features) {
        if (typeof(rnd.features) == "character") {
            rnd.features <- rnd.reduction(target = target, fix.features = features, rnd.features = rnd.features, data = data, verbose = verbose)
        } else{break}
    }
    rnd.features
}

##################################################

## Fixed effects feature selection!

logistic.fix.model <- function(target, fix.features, rnd.features, remove.features, data, grp="LocationID", verbose=0) {
    if(verbose >= 1) {print(glue("Removed Features: ", paste(remove.features, collapse=", ")))}
    fix.features <- grep(paste0(remove.features, collapse = "|"), fix.features, invert=TRUE, value=TRUE)
    fix.features.string <- paste(fix.features, collapse = " + ")
    rnd.features.string <- paste(rnd.features, collapse = " + ")

    formula <- as.formula(glue(target, " ~ 1 + ", fix.features.string, " + (1 + ", rnd.features.string, "|", grp, ")"))
    log.mod <- glmer(formula, data = data, family = binomial(link = "logit"))
    log.mod
}

fix.many.models <- function(target, fix.features, rnd.features, data, verbose=0) {
    
    log.mod1 <- logistic.fix.model(target, fix.features, rnd.features, remove.features=c("none"), data=data, verbose=verbose)
    models <- list("init"=log.mod1)
    
    for (feature in fix.features) {
        model <- logistic.fix.model(target, fix.features, rnd.features, remove.features = c(feature), data=data, verbose=verbose)
        models[[feature]] = model
    }
    compare <- compare_performance(
        models$init, models$PA, models$N5, models$S, models$R, models$I, models$FS, models$T, models$LAeq, models$LA10_LA90, models$LC_LA, models$SIL3, metrics=c("AIC"), rank=TRUE
    )
    
    results <- list("models"= models, "compare" = compare)
    
}

fix.reduction <- function(target, fix.features, rnd.features, data, verbose=0) {
    fix.reduce <- fix.many.models(target, fix.features = fix.features, rnd.features=rnd.features, data=scale.train, verbose=verbose)
    
    if (verbose >= 1) {
        print(fix.reduce$compare)
    }
    
    remove <- substr(fix.reduce$compare$Name[1], 8, 20)
    if (remove == "init") {
        print("%%%%%%%  No feature selected for removal.   %%%%%%%%%%")
        print(glue("Selected fixed features: ", paste(fix.features, collapse=", ")))
        fix.reduce
        
    } else {
        print(glue("%%%%%%%%   Selected for Removal : ", remove, "    %%%%%%%%%%"))
        
        fix.features <- grep(paste0(remove, collapse = "|"), fix.features, invert=TRUE, value=TRUE)
        fix.features
        }
}

fix.model.sel <- function(target, fix.features, rnd.features, data, verbose=0) {
    fix.features <- fix.reduction(target = target, fix.features = fix.features, rnd.features = rnd.features, data = data, verbose = verbose)
    
    for (i in fix.features) {
        if (typeof(fix.features) == "character") {
            fix.features <- fix.reduction(target = target, fix.features = fix.features, rnd.features = rnd.features, data = data, verbose = verbose)
        } else{break}
    }
    fix.features
}

```

```{r}
scale.train <- train
scale.train[c(features)] <- scale(scale.train[c(features)])

```

### Natural Model

<<<<<<< HEAD
```{r, warning=FALSE, cache=TRUE, message=FALSE}
=======
```{r, warning=FALSE, cache=TRUE}
>>>>>>> b374a611
nat.rnd.features <- rnd.model.sel(target="Natural", features = features, data=scale.train, verbose=verbosity)
```

Selected LA10_LA90 for random effects

```{r, warning=FALSE, message=FALSE, cache=TRUE}
nat.fix.features <- fix.model.sel(target="Natural", fix.features = features, rnd.features = c("LA10_LA90"), verbose=verbosity)
```

```{r natural model, cache=TRUE}
Natural.mod <- glmer(Natural ~  1+ S + LAeq + LC_LA + (1 + LA10_LA90 | LocationID), data = scale.train, family = binomial(link = "logit"))
summary(Natural.mod)
```

### Traffic Model

```{r, warning=FALSE, message=FALSE, cache=TRUE}
trf.rnd.features <- rnd.model.sel(target="Traffic", features = features, data=scale.train, verbose=verbosity)
```

Selected LA10_LA90 for random effects

```{r, warning=FALSE, message=FALSE, cache=TRUE}
trf.fix.features <- fix.model.sel(target = "Traffic", fix.features = features, rnd.features = c("LA10_LA90"), verbose=verbosity)

```
Selected R, LAeq for fixed effects

```{r traffic model, cache=TRUE, message=FALSE}
Traffic.mod <- glmer(Traffic ~ 1 + R + LAeq + (1 + LA10_LA90 | LocationID), data = scale.train, family = binomial(link = "logit"))
summary(Traffic.mod)
```

### Human Model

```{r, warning=FALSE, message=FALSE, cache=TRUE}
hmn.rnd.features <- rnd.model.sel(target="Human", features = features, data=scale.train, verbose=verbosity)
```
Selected LC_LA for random effects

```{r, warning=FALSE, message=FALSE, cache=TRUE}
hmn.fix.features <- fix.model.sel(target = "Human", fix.features = features, rnd.features = c("LC_LA"), verbose=verbosity)

```

Selected N5, T, LAeq, LC_LA for fixed effects

```{r human model, cache=TRUE, message=FALSE}
Human.mod <- glmer(Human ~ 1 + N5 + T + LAeq + LC_LA + (1 + LC_LA | LocationID), data = scale.train, family = binomial(link = "logit"))
summary(Human.mod)
```

```{r}
sjPlot::tab_model(Natural.mod, Traffic.mod, Human.mod)
# sjPlot::tab_model(Natural.results$scaled.model, Traffic.results$scaled.model, Human.results$scaled.model)
sjPlot::plot_models(Natural.mod, Traffic.mod, Human.mod, show.values=TRUE)

```



## Lockdown Predictions

```{r, warning=FALSE}
lockdownData$ISOPleasant <- predict(Pleasant.results$model, newdata=lockdownData)
lockdownData$ISOEventful <- predict(Eventful.results$model, newdata=lockdownData)
lockdownData$Natural <- predict(Natural.results$model, newdata=lockdownData)
lockdownData$Human <- predict(Human.results$model, newdata=lockdownData)
lockdownData$Traffic <- predict(Traffic.results$model, newdata=lockdownData)
print(head(lockdownData))
write.csv(lockdownData, glue("Predicted Lockdown Data_", Sys.Date(), ".csv"), row.names = FALSE)
```
<|MERGE_RESOLUTION|>--- conflicted
+++ resolved
@@ -137,8 +137,11 @@
 All predictors are numeric values, in the units described earlier. Before conducting feature selection, the input features are z-scaled to ensure proper comparison of their effect sizes. After the feature selection, when reporting the final fitted models, both scaled and unscaled coefficients will be reported.
 
 ```{r treat features, warning=FALSE, message=FALSE}
-data <- data %>% mutate_at(vars(GroupID, LocationID, Lockdown, "Traffic", "Human", "Natural"), funs(as.factor))
+data <- data %>% mutate_at(vars(GroupID, LocationID, Lockdown), funs(as.factor))
+data <- data %>% mutate_at(vars(Traffic, Human, Natural), funs(factor), order=TRUE)
 data <- data %>% mutate_at(vars(c("ISOPleasant", "ISOEventful", features)), funs(as.numeric))
+data <- data %>% filter(!if_any(c(PA, N5, S, R, I, FS, T, LAeq, LA10_LA90, LC_LA, SIL3), is.na))
+
 kable(head(data))
 ```
 
@@ -147,12 +150,16 @@
 ```{r correlations, warning=FALSE}
 library(correlation)
 
-corrs <- correlation(data[features], multilevel=FALSE)
+corrs <- correlation::correlation(data[features], multilevel=FALSE)
 s <- summary(corrs)
-display(s)
+s
 ```
 
 ### 10b Specify type of model, all model-building procedures (including any predictor selection), and method for internal validation.
+
+#### Multilevel Models
+
+We use two types of multilevel models for this analysis, according to the type of outcome variable. For ISOPleasant and ISOEventful, which are essentially continuous numeric variables, we use a multilevel linear regression. 
 
 #### Train-test split
 
@@ -161,7 +168,7 @@
 ```{r, warning=FALSE, message=FALSE}
 prelockdownData <- data %>% filter(Lockdown == 0)
 lockdownData <- data %>% filter(Lockdown == 1)
-prelockdownData <- drop_na(prelockdownData)
+# prelockdownData <- drop_na(prelockdownData)
 
 # Train-test split
 library(groupdata2)
@@ -329,13 +336,13 @@
 However, since we are actually interested in the behaviour of the Location overall and not in the individual responses, we would also like to score the performance of the model in predicting the average response in the location. To do this, we first calculate the mean actual and predicted response for the location, then calculate the $R^2$ value for predicting across all locations. This is where our model really shines, demonstrating a high $R^2$ for predicting the location means.
 
 
-```{r, message=FALSE, warning=FALSE, cache=TRUE}
+```{r, message=FALSE, warning=FALSE, cache=FALSE}
 Pleasant.results <- model.building(target="ISOPleasant", features = features, train = train, test = test, grp="LocationID", exclude.features = c("SIL3"), verbose=verbosity)
 ```
 
 ## Eventful Model
 
-```{r, message=FALSE, warning=FALSE, cache=TRUE}
+```{r, message=FALSE, warning=FALSE, cache=FALSE}
 Eventful.results <- model.building(target="ISOEventful", features = features, train = train, test = test, grp="LocationID", verbose=verbosity)
 ```
 
@@ -349,7 +356,7 @@
 ## Logistic models
 
 ```{r, warning=FALSE, echo=FALSE}
-
+library(performance)
 # Random effects feature selection!
 
 logistic.rnd.model <- function(target, fix.features, rnd.features, remove.features, data, grp = "LocationID", verbose=0) {
@@ -395,7 +402,7 @@
     
     remove <- substr(rnd.reduce$compare$Name[1], 8, 20)
     if (remove == "init") {
-        print("%%%%%%%  No feature selected for removal.   %%%%%%%%%%")
+        print(glue("%%%%%%%  No feature selected for removal.   %%%%%%%%%%"))
         print(glue("Selected random features: ", rnd.features))
         rnd.reduce
         
@@ -492,11 +499,7 @@
 
 ### Natural Model
 
-<<<<<<< HEAD
 ```{r, warning=FALSE, cache=TRUE, message=FALSE}
-=======
-```{r, warning=FALSE, cache=TRUE}
->>>>>>> b374a611
 nat.rnd.features <- rnd.model.sel(target="Natural", features = features, data=scale.train, verbose=verbosity)
 ```
 
@@ -507,7 +510,7 @@
 ```
 
 ```{r natural model, cache=TRUE}
-Natural.mod <- glmer(Natural ~  1+ S + LAeq + LC_LA + (1 + LA10_LA90 | LocationID), data = scale.train, family = binomial(link = "logit"))
+Natural.mod <- glmer(Natural ~ 1 + S + LAeq + LC_LA + (1 + LA10_LA90 | LocationID), data = train, family = ordinal(link = "logit"))
 summary(Natural.mod)
 ```
 
@@ -523,6 +526,7 @@
 trf.fix.features <- fix.model.sel(target = "Traffic", fix.features = features, rnd.features = c("LA10_LA90"), verbose=verbosity)
 
 ```
+
 Selected R, LAeq for fixed effects
 
 ```{r traffic model, cache=TRUE, message=FALSE}
@@ -561,11 +565,11 @@
 ## Lockdown Predictions
 
 ```{r, warning=FALSE}
-lockdownData$ISOPleasant <- predict(Pleasant.results$model, newdata=lockdownData)
-lockdownData$ISOEventful <- predict(Eventful.results$model, newdata=lockdownData)
-lockdownData$Natural <- predict(Natural.results$model, newdata=lockdownData)
-lockdownData$Human <- predict(Human.results$model, newdata=lockdownData)
-lockdownData$Traffic <- predict(Traffic.results$model, newdata=lockdownData)
-print(head(lockdownData))
-write.csv(lockdownData, glue("Predicted Lockdown Data_", Sys.Date(), ".csv"), row.names = FALSE)
-```
+# lockdownData$ISOPleasant <- predict(Pleasant.results$model, newdata=lockdownData)
+# lockdownData$ISOEventful <- predict(Eventful.results$model, newdata=lockdownData)
+# lockdownData$Natural <- predict(Natural.mod, newdata=lockdownData)
+# lockdownData$Human <- predict(Human.mod, newdata=lockdownData)
+# lockdownData$Traffic <- predict(Traffic.mod, newdata=lockdownData)
+# print(head(lockdownData))
+# write.csv(lockdownData, glue("Predicted Lockdown Data_", Sys.Date(), ".csv"), row.names = FALSE)
+```
